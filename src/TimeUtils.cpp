--- conflicted
+++ resolved
@@ -39,9 +39,6 @@
     return result;
 }
 
-<<<<<<< HEAD
-QString interval_to_str(double secs)
-=======
 double str_to_interval(QString s)
 {
     QRegExp rx("(\\d+\\s*h)?\\s*(\\d{1,2}\\s*m)?\\s*(\\d{1,2})(\\.\\d+)?\\s*s");
@@ -55,7 +52,6 @@
 }
 
 QString interval_to_str(double secs) 
->>>>>>> 5858be95
 {
     if (secs < 60.0)
         return QString("%1s").arg(secs, 0, 'f', 2, QLatin1Char('0'));

/*
 * Copyright (c) 2006 Sean C. Rhea (srhea@srhea.net)
 *
 * This program is free software; you can redistribute it and/or modify it
 * under the terms of the GNU General Public License as published by the Free
 * Software Foundation; either version 2 of the License, or (at your option)
 * any later version.
 *
 * This program is distributed in the hope that it will be useful, but WITHOUT
 * ANY WARRANTY; without even the implied warranty of MERCHANTABILITY or
 * FITNESS FOR A PARTICULAR PURPOSE.  See the GNU General Public License for
 * more details.
 *
 * You should have received a copy of the GNU General Public License along
 * with this program; if not, write to the Free Software Foundation, Inc., 51
 * Franklin Street, Fifth Floor, Boston, MA  02110-1301  USA
 */

#include <QMessageBox>
#include "Zones.h"
#include "Colors.h"
#include "Settings.h"
#include "TimeUtils.h"
#include <QtGui>
#include <QtAlgorithms>
#include <qcolor.h>
#include <assert.h>
#include <cmath>


// the infinity endpoints are indicated with extreme date ranges
// but not zero dates so we can edit and compare them
static const QDate date_zero(1900, 01, 01);
static const QDate date_infinity(9999,12,31);

// initialize default static zone parameters
void Zones::initializeZoneParameters()
{
    static int initial_zone_default[] = {
        0, 55, 75, 90, 105, 120, 150
    };
    static const QString initial_zone_default_desc[] = {
        tr("Active Recovery"), tr("Endurance"), tr("Tempo"), tr("Threshold"),
        tr("VO2Max"), tr("Anaerobic"), tr("Neuromuscular")
    };
    static const char *initial_zone_default_name[] = {
        "Z1", "Z2", "Z3", "Z4", "Z5", "Z6", "Z7"
    };

    static int initial_nzones_default =
        sizeof(initial_zone_default) /
        sizeof(initial_zone_default[0]);

    if (run) {
        fileName_ = "run-power.zones";
    } else {
        fileName_ = "power.zones";
    }

    scheme.zone_default.clear();
    scheme.zone_default_is_pct.clear();
    scheme.zone_default_desc.clear();
    scheme.zone_default_name.clear();
    scheme.nzones_default = 0;

    scheme.nzones_default = initial_nzones_default;

    for (int z = 0; z < scheme.nzones_default; z++) {
        scheme.zone_default.append(initial_zone_default[z]);
        scheme.zone_default_is_pct.append(true);
        scheme.zone_default_name.append(QString(initial_zone_default_name[z]));
        scheme.zone_default_desc.append(QString(initial_zone_default_desc[z]));
    }
}

// read zone file, allowing for zones with or without end dates
bool Zones::read(QFile &file, int defaulttau)
{
    defaults_from_user = false;
    scheme.zone_default.clear();
    scheme.zone_default_is_pct.clear();
    scheme.zone_default_name.clear();
    scheme.zone_default_desc.clear();
    scheme.nzones_default = 0;
    ranges.clear();

    // set up possible warning dialog
    warning = QString();
    int warning_lines = 0;
    const int max_warning_lines = 100;
    int defaultwprime = 20000; // default to 20kJ
    int defaultpmax = 1000;

    // macro to append lines to the warning
    #define append_to_warning(s) \
    if (warning_lines < max_warning_lines) { \
        warning.append(s); }  \
    else if (warning_lines == max_warning_lines) { \
        warning.append("...\n"); } \
    warning_lines++;

    // read using text mode takes care of end-lines
    if (!file.open(QIODevice::ReadOnly | QIODevice::Text)) {
        err = "can't open file";
        return false;
    }
    QTextStream fileStream(&file);
    fileStream.setCodec("UTF-8");

    QRegExp commentrx("\\s*#.*$");
    QRegExp blankrx("^[ \t]*$");
    QRegExp rangerx[] = {
        QRegExp("^\\s*(?:from\\s+)?"                                 // optional "from"
                "((\\d\\d\\d\\d)[-/](\\d{1,2})[-/](\\d{1,2})|BEGIN)" // begin date
                "\\s*([,:]?\\s*(FTP|CP)\\s*=\\s*(\\d+))?"            // optional {CP/FTP = integer (optional %)}
                "\\s*:?\\s*$",                                       // optional :
                Qt::CaseInsensitive),
        QRegExp("^\\s*(?:from\\s+)?"                                 // optional "from"
                "((\\d\\d\\d\\d)[-/](\\d{1,2})[-/](\\d{1,2})|BEGIN)" // begin date
                "\\s+(?:until|to|-)\\s+"                             // until
                "((\\d\\d\\d\\d)[-/](\\d{1,2})[-/](\\d{1,2})|END)?"  // end date
                "\\s*:?,?\\s*((FTP|CP)\\s*=\\s*(\\d+))?"          // optional {CP/FTP = integer (optional %)}
                "\\s*:?\\s*$",                                       // optional :
                Qt::CaseInsensitive)
    };
    QRegExp ftpx("^FTP=(\\d+)$");
    QRegExp wprimerx("^W'=(\\d+)$");
    QRegExp taurx("^Tau=(\\d+)$");
    QRegExp pmaxx("^Pmax=(\\d+)$");
    QRegExp originrx("^Origin=(.*)$");
    QRegExp zonerx("^\\s*([^ ,][^,]*),\\s*([^ ,][^,]*),\\s*"
                   "(\\d+)\\s*(%?)\\s*(?:,\\s*(\\d+|MAX)\\s*(%?)\\s*)?$",
                   Qt::CaseInsensitive);
    QRegExp zonedefaultsx("^\\s*(?:zone)?\\s*defaults?\\s*:?\\s*$",
                          Qt::CaseInsensitive);

    int lineno = 0;

    // the current range in the file
    // ZoneRange *range = NULL;
    bool in_range = false;
    QDate begin = date_zero, end = date_infinity;
    int cp=0;
    int ftp=0;
    int wprime=0;
    int tau=0;
    int pmax=0;
    QString origin;
    QList<ZoneInfo> zoneInfos;

    // true if zone defaults are found in the file (then we need to write them)
    bool zones_are_defaults = false;

    while (!fileStream.atEnd() ) {
        ++lineno;
        QString line = fileStream.readLine();
        int pos = commentrx.indexIn(line, 0);
        if (pos != -1)
            line = line.left(pos);
        if (blankrx.indexIn(line, 0) == 0)
            continue;
        // check for default zone range definition (may be followed by zone definitions)
        if (zonedefaultsx.indexIn(line, 0) != -1) {
            zones_are_defaults = true;

            // defaults are allowed only at the beginning of the file
            if (ranges.size()) {
                err = tr("Zone defaults must be specified at head of %1 file").arg(fileName_);
                return false;
            }

            // only one set of defaults is allowed
            if (scheme.nzones_default) {
                err = tr("Only one set of zone defaults may be specified in %1 file").arg(fileName_);
                return false;
            }

            continue;
        }

        // check for range specification (may be followed by zone definitions)
        for (int r=0; r<2; r++) {

            if (rangerx[r].indexIn(line, 0) != -1) {

                if (in_range) {

                    // if zones are empty, then generate them
<<<<<<< HEAD
                    ZoneRange range(begin, end, cp, ftp ? ftp : cp, wprime ? wprime : defaultwprime, pmax ? pmax : defaultpmax, origin);
=======
                    ZoneRange range(begin, end, cp, ftp ? ftp : cp, wprime ? wprime : defaultwprime, tau ? tau : defaulttau, pmax ? pmax : defaultpmax);
>>>>>>> 39c09135
                    range.zones = zoneInfos;

                    if (range.zones.empty()) {

                        if (range.cp > 0) { 

                            setZonesFromCP(range); 

                        } else {

                            err = tr("line %1: read new range without reading "
                                     "any zones for previous one").arg(lineno);
                            file.close();
                            return false;
                        }

                    } else {

                        qSort(range.zones);

                    }
                    ranges.append(range);
                }

                in_range = true;
                zones_are_defaults = false;
                zoneInfos.clear();

                // process the beginning date
                if (rangerx[r].cap(1) == "BEGIN") {

                    begin = date_zero; 

                } else {

                    begin = QDate(rangerx[r].cap(2).toInt(),
                                  rangerx[r].cap(3).toInt(),
                                  rangerx[r].cap(4).toInt());
                }

                // process an end date, if any, else it is null
                if (rangerx[r].cap(5) == "END") {

                    end = date_infinity; 

                } else if (rangerx[r].cap(6).toInt() || rangerx[r].cap(7).toInt() || rangerx[r].cap(8).toInt()) {

                    end = QDate(rangerx[r].cap(6).toInt(),
                                rangerx[r].cap(7).toInt(),
                                rangerx[r].cap(8).toInt());

                } else {

                    end = QDate();
                }

                // set up the range, capturing CP if it's specified
                // range = new ZoneRange(begin, end);
                int nCP = (r ? 11 : 7);
                if (rangerx[r].captureCount() == (nCP)) cp = rangerx[r].cap(nCP).toInt(); 
                else cp = 0;

                // bleck
                goto next_line;
            }
        }

        // check for FTP
        if (ftpx.indexIn(line, 0) != -1) {
            if (!in_range)
                qDebug()<<"ignoring errant FTP= in "<<fileName_;
            else {
                ftp = ftpx.cap(1).toInt();

                // ok its stored, so if it is in kJ upscale
                // if it is zero as never set, then use default
                if (!ftp) {
                    ftp = cp;
                }
            }
        }

        // check for w'
        if (wprimerx.indexIn(line, 0) != -1) {
            if (!in_range)
                qDebug()<<"ignoring errant W'= in "<<fileName_;
            else {
                wprime = wprimerx.cap(1).toInt();

                // ok its stored, so if it is in kJ upscale
                // if it is zero as never set, then use default
                if (wprime) {
                    if (wprime < 1000) wprime *= 1000; // JOULES not kJ
                    defaultwprime = wprime;
                } else {
                    wprime = defaultwprime;
                }
            }
        }

        // check for tau
        if (taurx.indexIn(line, 0) != -1) {
            if (!in_range)
                qDebug()<<"ignoring errant Tau= in "<<fileName_;
            else {
                tau = taurx.cap(1).toInt();

                // if it is zero as never set, then use default
                if (tau) {
                    defaulttau = tau;
                } else {
                    tau = defaulttau;
                }
            }
        }

        // check for Pmax
        if (pmaxx.indexIn(line, 0) != -1) {
            if (!in_range)
                qDebug()<<"ignoring errant Pmax= in "<<fileName_;
            else {
                pmax = pmaxx.cap(1).toInt();
            }
        }

        // check for origin
        if (originrx.indexIn(line, 0) != -1) {
            if (!in_range)
                qDebug()<<"ignoring errant Origin= in "<<fileName_;
            else {
                origin = originrx.cap(1);
            }
        }


        // check for zone definition
        if (zonerx.indexIn(line, 0) != -1) {

            if (!(in_range || zones_are_defaults)) {

                err = tr("line %1: read zone without "
                         "preceding date range").arg(lineno);
                file.close();
                return false;
            }

            int lo = zonerx.cap(3).toInt();

            // allow for zone specified as % of CP
            bool lo_is_pct = false;
            if (zonerx.cap(4) == "%") {

                if (zones_are_defaults) {

                    lo_is_pct = true;

                } else if (cp > 0)  {

                    lo = int(lo * cp / 100);

                } else {

                    err = tr("attempt to set zone based on % of "
                             "CP without setting CP in line number %1.\n").arg(lineno);
                    file.close();
                    return false;
                }
            }

            int hi;
            // if this is not a zone defaults specification, process possible hi end of zones
            if (zones_are_defaults || zonerx.cap(5).isEmpty()) {

                hi = -1;   // signal an undefined number

            } else if (zonerx.cap(5) == "MAX") {

                hi = INT_MAX;

            } else {

                hi = zonerx.cap(5).toInt();

                // allow for zone specified as % of CP
                if (zonerx.cap(5) == "%") {

                    if (cp > 0) {

                        hi = int(hi * cp / 100);

                    } else {

                        err = tr("attempt to set zone based on % of CP "
                                 "without setting CP in line number %1.\n").
                              arg(lineno);
                        file.close();
                        return false;

                    }
                }
            }

            if (zones_are_defaults) {

                scheme.nzones_default++;
                scheme.zone_default_is_pct.append(lo_is_pct);
                scheme.zone_default.append(lo);
                scheme.zone_default_name.append(zonerx.cap(1));
                scheme.zone_default_desc.append(zonerx.cap(2));
                defaults_from_user = true;

            } else {

                ZoneInfo zone(zonerx.cap(1), zonerx.cap(2), lo, hi);
                zoneInfos.append(zone);
            }
        }
next_line: {}
    }

    if (in_range) {

<<<<<<< HEAD
        ZoneRange range(begin, end, cp, ftp ? ftp : cp, wprime ? wprime : defaultwprime, pmax ? pmax : defaultpmax, origin);
=======
        ZoneRange range(begin, end, cp, ftp ? ftp : cp, wprime ? wprime : defaultwprime, tau ? tau : defaulttau, pmax ? pmax : defaultpmax);
>>>>>>> 39c09135
        range.zones = zoneInfos;

        if (range.zones.empty()) {

            if (range.cp > 0) {

                setZonesFromCP(range);

            } else {

                err = tr("file ended without reading any zones for last range");
                file.close();
                return false;
            }

        } else {

            qSort(range.zones);
        }

        ranges.append(range);
    }
    file.close();

    // sort the ranges
    qSort(ranges);

    // set the default zones if not in file
    if (!scheme.nzones_default)  {

        // do we have a zone which is explicitly set?
        for (int i=0; i<ranges.count(); i++) {

            if (ranges[i].zonesSetFromCP == false) {

                // set the defaults using this one!
                scheme.nzones_default = ranges[i].zones.count();
                for (int j=0; j<scheme.nzones_default; j++) {

                    scheme.zone_default.append(((double)ranges[i].zones[j].lo / (double)ranges[i].cp) * 100.00);
                    scheme.zone_default_is_pct.append(true);
                    scheme.zone_default_name.append(ranges[i].zones[j].name);
                    scheme.zone_default_desc.append(ranges[i].zones[j].desc);
                }
            }
        }

        // still not set then reset to defaults as usual
        if (!scheme.nzones_default) initializeZoneParameters();
    }

    // resolve undefined endpoints in ranges and zones
    for (int nr = 0; nr < ranges.size(); nr++) {

        // clean up gaps or overlaps in zone ranges
        if (ranges[nr].end.isNull()) {
            ranges[nr].end =
                (nr < ranges.size() - 1) ?
                ranges[nr + 1].begin :
                date_infinity;

        } else if ((nr < ranges.size() - 1) && (ranges[nr + 1].begin != ranges[nr].end)) {

            append_to_warning(tr("Setting end date of range %1 "
                                 "to start date of range %2.\n").
                              arg(nr + 1).
                              arg(nr + 2)
                              );

            ranges[nr].end = ranges[nr + 1].begin;

        } else if ((nr == ranges.size() - 1) && (ranges[nr].end < QDate::currentDate())) {

            append_to_warning(tr("Extending final range %1 to infinite "
                                 "to include present date.\n").arg(nr + 1));
            ranges[nr].end = date_infinity;
        }

        if (ranges[nr].cp <= 0) {

            err = tr("CP must be greater than zero in zone "
                     "range %1 of %2").arg(nr + 1).arg(fileName_);
            return false;
        }

        if (ranges[nr].zones.size()) {

            // check that the first zone starts with zero
            // ranges[nr].zones[0].lo = 0; // there is no reason we should enforce this

            // resolve zone end powers
            for (int nz = 0; nz < ranges[nr].zones.size(); nz++) {

                if (ranges[nr].zones[nz].hi == -1) {
                    ranges[nr].zones[nz].hi =
                        (nz < ranges[nr].zones.size() - 1) ?
                        ranges[nr].zones[nz + 1].lo :
                        INT_MAX;

                } else if ((nz < ranges[nr].zones.size() - 1) && (ranges[nr].zones[nz].hi != ranges[nr].zones[nz + 1].lo)) {

                    if (abs(ranges[nr].zones[nz].hi - ranges[nr].zones[nz + 1].lo) > 4) {

                        append_to_warning(tr("Range %1: matching top of zone %2 "
                                             "(%3) to bottom of zone %4 (%5).\n").
                                          arg(nr + 1).
                                          arg(ranges[nr].zones[nz].name).
                                          arg(ranges[nr].zones[nz].hi).
                                          arg(ranges[nr].zones[nz + 1].name).
                                          arg(ranges[nr].zones[nz + 1].lo)
                                          );

                    }
                    ranges[nr].zones[nz].hi = ranges[nr].zones[nz + 1].lo;

                } else if ((nz == ranges[nr].zones.size() - 1) && (ranges[nr].zones[nz].hi < INT_MAX)) {

                    append_to_warning(tr("Range %1: setting top of zone %2 from %3 to MAX.\n").
                                      arg(nr + 1).
                                      arg(ranges[nr].zones[nz].name).
                                      arg(ranges[nr].zones[nz].hi)
                                      );
                    ranges[nr].zones[nz].hi = INT_MAX;
                }
            }
        }
    }

    // mark zones as modified so pages which depend on zones can be updated
    modificationTime = QDateTime::currentDateTime();
    emit zoneRangesRefreshed();
    return true;
}

// note empty dates are treated as automatic matches for begin or
// end of range
int Zones::whichRange(const QDate &date) const
{
    for (int rnum = 0; rnum < ranges.size(); ++rnum) {

        const ZoneRange &range = ranges[rnum];
        if (((date >= range.begin) || (range.begin.isNull())) &&
            ((date < range.end) || (range.end.isNull())))
            return rnum;

    }
    return -1;
}

int Zones::numZones(int rnum) const
{
    assert(rnum < ranges.size());
    return ranges[rnum].zones.size();
}

int Zones::whichZone(int rnum, double value) const
{
    assert(rnum < ranges.size());
    const ZoneRange &range = ranges[rnum];

    for (int j = 0; j < range.zones.size(); ++j) {

        const ZoneInfo &info = range.zones[j];

        // note: the "end" of range is actually in the next zone
        if ((value >= info.lo) && (value < info.hi))
            return j;

    }

    // if we got here either it is negative, nan, inf or way high
    return -1;
}

void Zones::zoneInfo(int rnum, int znum, QString &name, QString &description, int &low, int &high) const
{
    assert(rnum < ranges.size());
    const ZoneRange &range = ranges[rnum];
    assert(znum < range.zones.size());
    const ZoneInfo &zone = range.zones[znum];
    name = zone.name;
    description = zone.desc;
    low = zone.lo;
    high = zone.hi;
}

int Zones::getCP(int rnum) const
{
    assert(rnum < ranges.size());
    return ranges[rnum].cp;
}

int Zones::getFTP(int rnum) const
{
    assert(rnum < ranges.size());
    return ranges[rnum].ftp;
}

int Zones::getWprime(int rnum) const
{
    assert(rnum < ranges.size());
    return ranges[rnum].wprime;
}

int Zones::getTau(int rnum) const
{
    assert(rnum < ranges.size());
    return ranges[rnum].tau;
}

int Zones::getPmax(int rnum) const
{
    assert(rnum < ranges.size());
    return ranges[rnum].pmax;
}

QString Zones::getOrigin(int rnum)
{
<<<<<<< HEAD
    assert(rnum < ranges.size());
    return ranges[rnum].origin;
=======
    ranges[rnum].cp = cp;
    modificationTime = QDateTime::currentDateTime();
}

void Zones::setFTP(int rnum, int ftp)
{
    ranges[rnum].ftp = ftp;
    modificationTime = QDateTime::currentDateTime();
}

void Zones::setWprime(int rnum, int wprime)
{
    ranges[rnum].wprime = wprime;
    modificationTime = QDateTime::currentDateTime();
}

void Zones::setTau(int rnum, int tau)
{
    ranges[rnum].tau = tau;
    modificationTime = QDateTime::currentDateTime();
}

void Zones::setPmax(int rnum, int pmax)
{
    ranges[rnum].pmax = pmax;
    modificationTime = QDateTime::currentDateTime();
>>>>>>> 39c09135
}

// generate a list of zones from CP
int Zones::lowsFromCP(QList <int> *lows, int cp) const {
    lows->clear();

    for (int z = 0; z < scheme.nzones_default; z++) {

        lows->append(scheme.zone_default_is_pct[z] ?  scheme.zone_default[z] * cp / 100 : scheme.zone_default[z]);

    }

    return scheme.nzones_default;
}

// access the zone name
QString Zones::getDefaultZoneName(int z) const {
    return scheme.zone_default_name[z];
}

// access the zone description
QString Zones::getDefaultZoneDesc(int z) const {
    return scheme.zone_default_desc[z];
}

// set the zones from the CP value (the cp variable)
void Zones::setZonesFromCP(ZoneRange &range)
{
    range.zones.clear();

    if (scheme.nzones_default == 0) initializeZoneParameters();

    for (int i = 0; i < scheme.nzones_default; i++) {

        int lo = scheme.zone_default_is_pct[i] ? scheme.zone_default[i] * range.cp / 100 : scheme.zone_default[i];
        int hi = lo;
        ZoneInfo zone(scheme.zone_default_name[i], scheme.zone_default_desc[i], lo, hi);
        range.zones.append(zone);
    }

    // sort the zones (some may be pct, others absolute, so zones need to be sorted,
    // rather than the defaults
    qSort(range.zones);

    // set zone end dates
    for (int i = 0; i < range.zones.size(); i++) {

        range.zones[i].hi =
            (i < scheme.nzones_default - 1) ?
            range.zones[i + 1].lo :
            INT_MAX;
    }

    // mark that the zones were set from CP, so if zones are subsequently
    // written, only CP is saved
    range.zonesSetFromCP = true;
}

void Zones::setZonesFromCP(int rnum)
{
    assert((rnum >= 0) && (rnum < ranges.size()));
    setZonesFromCP(ranges[rnum]);
}

// return the list of starting values of zones for a given range
QList <int> Zones::getZoneLows(int rnum) const
{
    if (rnum >= ranges.size()) return QList <int>();

    const ZoneRange &range = ranges[rnum];
    QList <int> return_values;

    for (int i = 0; i < range.zones.size(); i++) {
        return_values.append(ranges[rnum].zones[i].lo);
    }

    return return_values;
}

// return the list of ending values of zones for a given range
QList <int> Zones::getZoneHighs(int rnum) const
{

    if (rnum >= ranges.size()) return QList <int>();

    const ZoneRange &range = ranges[rnum];
    QList <int> return_values;

    for (int i = 0; i < range.zones.size(); i++) {
        return_values.append(ranges[rnum].zones[i].hi);
    }

    return return_values;
}

// return the list of zone names
QList <QString> Zones::getZoneNames(int rnum) const
{
    if (rnum >= ranges.size()) return QList <QString>(); 

    const ZoneRange &range = ranges[rnum];
    QList <QString> return_values;

    for (int i = 0; i < range.zones.size(); i++) {
        return_values.append(ranges[rnum].zones[i].name);
    }

    return return_values;
}

QString Zones::summarize(int rnum, QVector<double> &time_in_zone, QColor color) const
{
    assert(rnum < ranges.size());
    const ZoneRange &range = ranges[rnum];
    assert(time_in_zone.size() == range.zones.size());
    QString summary;
    if(range.cp > 0) {
        summary += "<table align=\"center\" width=\"70%\" border=\"0\">";
        summary += "<tr><td align=\"center\">";
        summary += tr("Critical Power (watts): %1").arg(range.cp);
        summary += "</td></tr></table>";
    }
    summary += "<table align=\"center\" width=\"70%\" ";
    summary += "border=\"0\">";
    summary += "<tr>";
    summary += tr("<td align=\"center\">Zone</td>");
    summary += tr("<td align=\"center\">Description</td>");
    summary += tr("<td align=\"center\">Low (watts)</td>");
    summary += tr("<td align=\"center\">High (watts)</td>");
    summary += tr("<td align=\"center\">Time</td>");
    summary += tr("<td align=\"center\">%</td>");
    summary += "</tr>";

    double duration = 0;
    foreach(double v, time_in_zone) {
        duration += v;
    }

    for (int zone = 0; zone < time_in_zone.size(); ++zone) {
        if (time_in_zone[zone] > 0.0) {
            QString name, desc;
            int lo, hi;
            zoneInfo(rnum, zone, name, desc, lo, hi);
            if (zone % 2 == 0)
                summary += "<tr bgcolor='" + color.name() + "'>";
            else
                summary += "<tr>"; 
			summary += QString("<td align=\"center\">%1</td>").arg(name);
            summary += QString("<td align=\"center\">%1</td>").arg(desc);
            summary += QString("<td align=\"center\">%1</td>").arg(lo);
            if (hi == INT_MAX)
                summary += "<td align=\"center\">MAX</td>";
            else
                summary += QString("<td align=\"center\">%1</td>").arg(hi);
            summary += QString("<td align=\"center\">%1</td>")
                    .arg(time_to_string((unsigned) round(time_in_zone[zone])));
            summary += QString("<td align=\"center\">%1</td>")
                    .arg((double)time_in_zone[zone]/duration * 100, 0, 'f', 0);
            summary += "</tr>";
        }
    }
    summary += "</table>";
    return summary;
}

#define USE_SHORT_POWER_ZONES_FORMAT true   /* whether a less redundent format should be used */
void Zones::write(QDir home)
{
    QString strzones;

    // always write the defaults (config pane can adjust)
    strzones += QString("DEFAULTS:\n");

    for (int z = 0; z < scheme.nzones_default; z++) {

        strzones += QString("%1,%2,%3%4\n").
                    arg(scheme.zone_default_name[z]).
                    arg(scheme.zone_default_desc[z]).
                    arg(scheme.zone_default[z]).
                    arg(scheme.zone_default_is_pct[z] ? "%" : "");

    }
    strzones += QString("\n");

    for (int i = 0; i < ranges.size(); i++) {

        int cp = getCP(i);
        int ftp = getFTP(i);
        int wprime = getWprime(i);
        int tau = getTau(i);
        int pmax = getPmax(i);
        QString origin = getOrigin(i);

        // print header for range
        // note this explicitly sets the first and last ranges such that all time is spanned

#if USE_SHORT_POWER_ZONES_FORMAT

        // note: BEGIN is not needed anymore
        //       since it becomes Jan 01 1900
        strzones += QString("%1: CP=%2").arg(getStartDate(i).toString("yyyy/MM/dd")).arg(cp);
        strzones += QString("\n");

        // wite out the FTP value
        strzones += QString("FTP=%1\n").arg(ftp);
        // wite out the W' value
        strzones += QString("W'=%1\n").arg(wprime);
        // wite out the Tau value
        strzones += QString("Tau=%1\n").arg(tau);
        // wite out the Pmax value
        strzones += QString("Pmax=%1\n").arg(pmax);
        // wite out the Origin value
        strzones += QString("Origin=%1\n").arg(origin);

        // step through and print the zones if they've been explicitly set
        if (!ranges[i].zonesSetFromCP) {
            for (int j = 0; j < ranges[i].zones.size(); j++) {
                const ZoneInfo &zi = ranges[i].zones[j];
                strzones += QString("%1,%2,%3\n").arg(zi.name).arg(zi.desc).arg(zi.lo);
            }
            strzones += QString("\n");
        }
#else
        if(ranges.size() <= 1) {

            strzones += QString("FROM BEGIN UNTIL END, CP=%1:").arg(cp);

        } else if (i == 0) {

            strzones += QString("FROM BEGIN UNTIL %1, CP=%2:").arg(getEndDate(i).toString("yyyy/MM/dd")).arg(cp);

        } else if (i == ranges.size() - 1) {

            strzones += QString("FROM %1 UNTIL END, CP=%2:").arg(getStartDate(i).toString("yyyy/MM/dd")).arg(cp);
        } else {
            strzones += QString("FROM %1 UNTIL %2, CP=%3:").arg(getStartDate(i).toString("yyyy/MM/dd")).arg(getEndDate(i).toString("yyyy/MM/dd")).arg(cp);
        }

        strzones += QString("\n");
        for (int j = 0; j < ranges[i].zones.size(); j++) {

            const ZoneInfo &zi = ranges[i].zones[j];

            if (ranges[i].zones[j].hi == INT_MAX) {
                strzones += QString("%1,%2,%3,MAX\n").arg(zi.name).arg(zi.desc).arg(zi.lo);

            } else {

                strzones += QString("%1,%2,%3,%4\n").arg(zi.name).arg(zi.desc).arg(zi.lo).arg(zi.hi);
            }
        }
        strzones += QString("\n");
#endif
    }

    QFile file(home.canonicalPath() + "/" + fileName_);
    if (file.open(QFile::WriteOnly)) {

        QTextStream stream(&file);
        stream.setCodec("UTF-8");
        stream << strzones;
        file.close();
    } else {
        QMessageBox msgBox;
        msgBox.setIcon(QMessageBox::Critical);
        msgBox.setText(tr("Problem Saving Power Zones"));
        msgBox.setInformativeText(tr("File: %1 cannot be opened for 'Writing'. Please check file properties.").arg(home.canonicalPath() + "/" + fileName_));
        msgBox.exec();
        return;
    }
}

<<<<<<< HEAD
// insert a new zone range using the current scheme
// return the range number
int Zones::addZoneRange(QDate _start, int _cp, int _ftp, int _wprime, int _pmax, QString origin)
=======
void Zones::addZoneRange(QDate _start, QDate _end, int _cp, int _ftp, int _wprime, int _tau, int _pmax)
{
    ranges.append(ZoneRange(_start, _end, _cp, _ftp, _wprime, _tau, _pmax));
}

// insert a new zone range using the current scheme
// return the range number
int Zones::addZoneRange(QDate _start, int _cp, int _ftp, int _wprime, int _tau, int _pmax)
>>>>>>> 39c09135
{
    int rnum;

    // where to add this range?
    for(rnum=0; rnum < ranges.count(); rnum++) if (ranges[rnum].begin > _start) break;

    // at the end ?
<<<<<<< HEAD
    ZoneRange range = ZoneRange(_start, date_infinity, _cp, _ftp, _wprime, _pmax, origin);
    if (rnum == ranges.count()) {
        ranges.append(range);
    } else {
        range.end = ranges[rnum].begin;
        ranges.insert(rnum, range);
    }
=======
    if (rnum == ranges.count()) ranges.append(ZoneRange(_start, date_infinity, _cp, _ftp, _wprime, _tau, _pmax));
    else ranges.insert(rnum, ZoneRange(_start, ranges[rnum].begin, _cp, _ftp, _wprime, _tau, _pmax));
>>>>>>> 39c09135

    // modify previous end date
    if (rnum) ranges[rnum-1].end = _start;

    // set zones from CP
    if (_cp > 0) {
<<<<<<< HEAD
=======
        setCP(rnum, _cp);
        setWprime(rnum, _wprime);
        setTau(rnum, _tau);
>>>>>>> 39c09135
        setZonesFromCP(rnum);
    }

    modificationTime = QDateTime::currentDateTime();
    emit zoneRangeAdded(rnum, range);

    return rnum;
}

void Zones::setZoneRange(int rnum, ZoneRange x)
{
    ZoneRange oldRange = ranges[rnum];
    ranges[rnum] = x;
    modificationTime = QDateTime::currentDateTime();
    emit zoneRangeUpdated(rnum, oldRange, x);
}

QDate Zones::getStartDate(int rnum) const
{
    assert(rnum >= 0);
    return ranges[rnum].begin;
}

QString Zones::getStartDateString(int rnum) const
{
    assert(rnum >= 0);
    QDate d = ranges[rnum].begin;
    return (d.isNull() ? "BEGIN" : d.toString());
}

QDate Zones::getEndDate(int rnum) const
{
    assert(rnum >= 0);
    return ranges[rnum].end;
}

QString Zones::getEndDateString(int rnum) const
{
    assert(rnum >= 0);
    QDate d = ranges[rnum].end;
    return (d.isNull() ? "END" : d.toString());
}

int Zones::getRangeSize() const
{
    return ranges.size();
}

// generate a zone color with a specific number of zones
QColor zoneColor(int z, int) {

    switch(z) {
    case 0: return GColor(CZONE1); break;
    case 1: return GColor(CZONE2); break;
    case 2: return GColor(CZONE3); break;
    case 3: return GColor(CZONE4); break;
    case 4: return GColor(CZONE5); break;
    case 5: return GColor(CZONE6); break;
    case 6: return GColor(CZONE7); break;
    case 7: return GColor(CZONE8); break;
    case 8: return GColor(CZONE9); break;
    case 9: return GColor(CZONE10); break;
    default: return QColor(128,128,128,128); break;
    }
}

// delete a range, extend an adjacent (prior if available, otherwise next)
// range to cover the same time period, then return the number of the new range
// covering the date range of the deleted range or -1 if none left
int Zones::deleteRange(int rnum) {
    // check bounds - silently fail, don't assert
    assert (rnum < ranges.count() && rnum >= 0);

    // extend the previous range to the end of this range
    // but only if we have a previous range
    if (rnum > 0) {
        ranges[rnum - 1].end = getEndDate(rnum);
        modificationTime = QDateTime::currentDateTime();
    }

    // delete this range then
    ZoneRange range = getZoneRange(rnum);
    ranges.removeAt(rnum);
    emit zoneRangeDeleted(rnum, range);

    return rnum-1;
}

quint16
Zones::getFingerprint() const
{
    quint64 x = 0;
    for (int i=0; i<ranges.size(); i++) {
        // from
        x += ranges[i].begin.toJulianDay();

        // to
        x += ranges[i].end.toJulianDay();

        // CP
        x += ranges[i].cp;

        // FTP
        x += ranges[i].ftp;

        // W'
        x += ranges[i].wprime;

        // Tau
        x += ranges[i].tau;

        // W'
        x += ranges[i].pmax;

        // each zone definition (manual edit/default changed)
        for (int j=0; j<ranges[i].zones.count(); j++) {
            x += ranges[i].zones[j].lo;
        }
    }
    QByteArray ba = QByteArray::number(x);

    // we spot other things separately
    return qChecksum(ba, ba.length());
}

// get fingerprint just for the range that applies on this date
quint16
Zones::getFingerprint(QDate forDate) const
{
    quint64 x = 0;

    // which range to apply ?
    int i = whichRange(forDate);
    if (i >= 0) {

        // CP
        x += ranges[i].cp;

        // FTP
        x += ranges[i].ftp;

        // W'
        x += ranges[i].wprime;

        // Tau
        x += ranges[i].tau;

        // Pmax
        x += ranges[i].pmax;

        // each zone definition (manual edit/default changed)
        for (int j=0; j<ranges[i].zones.count(); j++) {
            x += ranges[i].zones[j].lo;
        }
    }
    QByteArray ba = QByteArray::number(x);

    // limits to only zones now as we sport weight separately
    return qChecksum(ba, ba.length());
}

QString
Zones::useCPforFTPSetting() const
{
    return run ? GC_USE_CP_FOR_FTP_RUN : GC_USE_CP_FOR_FTP;
}



QString
ZoneRange::ToZoneRangeOrigin(QString modelCode, QDate estimateEndDate)
{
    QString estimateEndDateString = estimateEndDate.toString(Qt::ISODate);
    return QString("%1|%2").arg(modelCode).arg(estimateEndDateString);
}

bool
ZoneRange::TryParseZoneRangeOrigin(QString origin, QString &modelCode, QDate &zoneRangeBeginDate)
{
    QStringList originTokens = origin.split('|');
    if (originTokens.count() < 2) {
        return false;
    }

    modelCode = originTokens[0];
    zoneRangeBeginDate = QDate::fromString(originTokens[1], Qt::ISODate);
    return zoneRangeBeginDate.isValid();
}<|MERGE_RESOLUTION|>--- conflicted
+++ resolved
@@ -186,11 +186,7 @@
                 if (in_range) {
 
                     // if zones are empty, then generate them
-<<<<<<< HEAD
-                    ZoneRange range(begin, end, cp, ftp ? ftp : cp, wprime ? wprime : defaultwprime, pmax ? pmax : defaultpmax, origin);
-=======
-                    ZoneRange range(begin, end, cp, ftp ? ftp : cp, wprime ? wprime : defaultwprime, tau ? tau : defaulttau, pmax ? pmax : defaultpmax);
->>>>>>> 39c09135
+                    ZoneRange range(begin, end, cp, ftp ? ftp : cp, wprime ? wprime : defaultwprime, tau ? tau : defaulttau, pmax ? pmax : defaultpmax, origin);
                     range.zones = zoneInfos;
 
                     if (range.zones.empty()) {
@@ -413,11 +409,7 @@
 
     if (in_range) {
 
-<<<<<<< HEAD
-        ZoneRange range(begin, end, cp, ftp ? ftp : cp, wprime ? wprime : defaultwprime, pmax ? pmax : defaultpmax, origin);
-=======
-        ZoneRange range(begin, end, cp, ftp ? ftp : cp, wprime ? wprime : defaultwprime, tau ? tau : defaulttau, pmax ? pmax : defaultpmax);
->>>>>>> 39c09135
+        ZoneRange range(begin, end, cp, ftp ? ftp : cp, wprime ? wprime : defaultwprime, tau ? tau : defaulttau, pmax ? pmax : defaultpmax, origin);
         range.zones = zoneInfos;
 
         if (range.zones.empty()) {
@@ -636,37 +628,8 @@
 
 QString Zones::getOrigin(int rnum)
 {
-<<<<<<< HEAD
     assert(rnum < ranges.size());
     return ranges[rnum].origin;
-=======
-    ranges[rnum].cp = cp;
-    modificationTime = QDateTime::currentDateTime();
-}
-
-void Zones::setFTP(int rnum, int ftp)
-{
-    ranges[rnum].ftp = ftp;
-    modificationTime = QDateTime::currentDateTime();
-}
-
-void Zones::setWprime(int rnum, int wprime)
-{
-    ranges[rnum].wprime = wprime;
-    modificationTime = QDateTime::currentDateTime();
-}
-
-void Zones::setTau(int rnum, int tau)
-{
-    ranges[rnum].tau = tau;
-    modificationTime = QDateTime::currentDateTime();
-}
-
-void Zones::setPmax(int rnum, int pmax)
-{
-    ranges[rnum].pmax = pmax;
-    modificationTime = QDateTime::currentDateTime();
->>>>>>> 39c09135
 }
 
 // generate a list of zones from CP
@@ -939,20 +902,9 @@
     }
 }
 
-<<<<<<< HEAD
 // insert a new zone range using the current scheme
 // return the range number
-int Zones::addZoneRange(QDate _start, int _cp, int _ftp, int _wprime, int _pmax, QString origin)
-=======
-void Zones::addZoneRange(QDate _start, QDate _end, int _cp, int _ftp, int _wprime, int _tau, int _pmax)
-{
-    ranges.append(ZoneRange(_start, _end, _cp, _ftp, _wprime, _tau, _pmax));
-}
-
-// insert a new zone range using the current scheme
-// return the range number
-int Zones::addZoneRange(QDate _start, int _cp, int _ftp, int _wprime, int _tau, int _pmax)
->>>>>>> 39c09135
+int Zones::addZoneRange(QDate _start, int _cp, int _ftp, int _wprime, int _tau, int _pmax, QString origin)
 {
     int rnum;
 
@@ -960,30 +912,19 @@
     for(rnum=0; rnum < ranges.count(); rnum++) if (ranges[rnum].begin > _start) break;
 
     // at the end ?
-<<<<<<< HEAD
-    ZoneRange range = ZoneRange(_start, date_infinity, _cp, _ftp, _wprime, _pmax, origin);
+    ZoneRange range = ZoneRange(_start, date_infinity, _cp, _ftp, _wprime, _tau, _pmax, origin);
     if (rnum == ranges.count()) {
         ranges.append(range);
     } else {
         range.end = ranges[rnum].begin;
         ranges.insert(rnum, range);
     }
-=======
-    if (rnum == ranges.count()) ranges.append(ZoneRange(_start, date_infinity, _cp, _ftp, _wprime, _tau, _pmax));
-    else ranges.insert(rnum, ZoneRange(_start, ranges[rnum].begin, _cp, _ftp, _wprime, _tau, _pmax));
->>>>>>> 39c09135
 
     // modify previous end date
     if (rnum) ranges[rnum-1].end = _start;
 
     // set zones from CP
     if (_cp > 0) {
-<<<<<<< HEAD
-=======
-        setCP(rnum, _cp);
-        setWprime(rnum, _wprime);
-        setTau(rnum, _tau);
->>>>>>> 39c09135
         setZonesFromCP(rnum);
     }
 

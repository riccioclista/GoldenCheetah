/*
 * Copyright (c) 2018 Mark Liversedge (liversedge@gmail.com)
 *
 * This program is free software; you can redistribute it and/or modify it
 * under the terms of the GNU General Public License as published by the Free
 * Software Foundation; either version 2 of the License, or (at your option)
 * any later version.
 *
 * This program is distributed in the hope that it will be useful, but WITHOUT
 * ANY WARRANTY; without even the implied warranty of MERCHANTABILITY or
 * FITNESS FOR A PARTICULAR PURPOSE.  See the GNU General Public License for
 * more details.
 *
 * You should have received a copy of the GNU General Public License along
 * with this program; if not, write to the Free Software Foundation, Inc., 51
 * Franklin Street, Fifth Floor, Boston, MA  02110-1301  USA
 */

#include "Estimator.h"

#include "Settings.h"
#include "Context.h"
#include "Athlete.h"
#include "RideFileCache.h"
#include "RideCacheModel.h"
#include "Specification.h"

#include "Banister.h"

#ifndef ESTIMATOR_DEBUG
#define ESTIMATOR_DEBUG false
#endif
#ifdef Q_CC_MSVC
#define printd(fmt, ...) do {                                                \
    if (ESTIMATOR_DEBUG) {                                 \
        printf("[%s:%d %s] " fmt , __FILE__, __LINE__,        \
               __FUNCTION__, __VA_ARGS__);                    \
        fflush(stdout);                                       \
    }                                                         \
} while(0)
#else
#define printd(fmt, args...)                                            \
    do {                                                                \
        if (ESTIMATOR_DEBUG) {                                       \
            printf("[%s:%d %s] " fmt , __FILE__, __LINE__,              \
                   __FUNCTION__, ##args);                               \
            fflush(stdout);                                             \
        }                                                               \
    } while(0)
#endif

class RollingBests {
    private:

        // buffer of best values; Watts or Watts/KG
        // is a double to handle both use cases
        QVector<QVector<float> > buffer;

        // current location in circular buffer
        int index;

    public:

        // iniitalise with circular buffer size
        RollingBests(int size) {
            index=1;
            buffer.resize(size);
        }

        // add a new weeks worth of data, losing
        // whatever is at the back of the buffer
        void addBests(QVector<float> array) {
            buffer[index++] = array;
            if (index >= buffer.count()) index=0;
        }

        // get an aggregate of all the bests
        // currently in the circular buffer
        QVector<float> aggregate() {

            QVector<float> returning;

            // set return buffer size
            int size=0;
            for(int i=0; i<buffer.count(); i++)
                if (buffer[i].size() > size)
                    size = buffer[i].size();

            // initialise return values
            returning.fill(0.0f, size);

            // get largest values
            for(int i=0; i<buffer.count(); i++)
                for (int j=0; j<buffer[i].count(); j++)
                    if(buffer[i].at(j) > returning[j])
                        returning[j] = buffer[i].at(j);

            // return the aggregate
            return returning;
        }
};

Estimator::Estimator(Context *context) : context(context)
{
    // used to flag when we need to stop
    abort = false;

    // lazy start signal
    connect(&singleshot, SIGNAL(timeout()), this, SLOT(calculate()));

    // when thread finishes we can let everyone know estimates are updated
    connect(this, SIGNAL(finished()), context, SLOT(notifyEstimatesRefreshed()));
}

void
Estimator::stop()
{
    if (isRunning()) {

        // we could use requestInterruption but would mean we need QT > 5.2
        // and there isn't much value in that.
        abort = true;

        // now wait for the thread to stop
        while(isRunning() && abort == true)  msleep(50);
    }
}

// terminate thread before closing
Estimator::~Estimator()
{
    stop();
}

// refresh
void
Estimator::refresh()
{
    printd("Lazy start triggered.\n");

    stop(); // stop any running threads
    singleshot.stop(); // stop any pending threads

    // 15 secs delay before calculate() is triggered
    singleshot.setSingleShot(true);
    singleshot.setInterval(15000);
    singleshot.start();
}

// setup and run, if not already running
void
Estimator::calculate()
{
    // already doing that, so return straight away
    if (isRunning()) return;

    // get a copy of the rides XXX what about deleting rides?
    rides = context->athlete->rideCache->rides();

    // kick off thread
    start();
}

// threaded code here
void
Estimator::run()
{
  for (int i = 0; i < 2; i++) {

    bool isRun = (i > 0); // two times: one for rides and other for runs

    printd("%s Estimates start.\n", isRun ? "Run" : "Bike");

    // this needs to be done once all the other metrics
    // Calculate a *monthly* estimate of CP, W' etc using
    // bests data from the previous n weeks
    QVariant curModelInputWeekVal = appsettings->cvalue(context->athlete->cyclist, GC_MODEL_INPUT_WEEKS);
    if (curModelInputWeekVal.isNull() || curModelInputWeekVal.toInt() == 0) curModelInputWeekVal = 6;
    RollingBests bests(curModelInputWeekVal.toInt());
    RollingBests bestsWPK(curModelInputWeekVal.toInt());

    // clear any previous calculations
    QList<PDEstimate> est;
    QList<Performance> perfs;

    // we do this by aggregating power data into bests
    // for each month, and having a rolling set of 3 aggregates
    // then aggregating those up into a rolling 3 month 'bests'
    // which we feed to the models to get the estimates for that
    // point in time based upon the available data
    QDate from, to;

    // what dates have any power data ?
    foreach(RideItem *item, rides) {

        // has power and matches sport
        if (item->present.contains("P") && item->isRun == isRun) {

            // no date set
            if (from == QDate()) from = item->dateTime.date();
            if (to == QDate()) to = item->dateTime.date();

            // later...
            if (item->dateTime.date() < from) from = item->dateTime.date();

            // earlier...
            if (item->dateTime.date() > to) to = item->dateTime.date();
        }
    }

    // if we don't have 2 rides or more then skip this but add a blank estimate
    if (from == to || to == QDate()) {
        printd("Estimator ends, less than 2 rides with power data.\n");
        est << PDEstimate();
        return;
    }

    // set up the models we support
    CP2Model p2model(context);
    CP3Model p3model(context);
    ExtendedModel extmodel(context);
#if 0 // disable until model fitting errors are fixed (!!!)
    WSModel wsmodel(context);
    MultiModel multimodel(context);
#endif

    QList <PDModel *> models;
    models << &p2model;
    models << &p3model;
    models << &extmodel;
#if 0 // disable until model fitting errors are fixed (!!!)
    models << &multimodel;
    models << &wsmodel;
#endif

    // from has first ride with Power data / looking at the next 7 days of data with Power
    // calculate Estimates for all data per week including the week of the last Power recording
    QDate date = from;
    while (date < to) {

        // check if we've been asked to stop
        if (abort == true) {
            printd("Model estimator aborted.\n");
            abort = false;
            return;
        }

        QDate begin = date;
        QDate end = date.addDays(6);

        printd("Model progress %d/%d\n", date.year(), date.month());

        // months is a rolling 3 months sets of bests
        QVector<float> wpk; // for getting the wpk values

        // include only rides or runs .............................................................vvvvv
        QVector<QDate> weekdates;
        QVector<float> week = RideFileCache::meanMaxPowerFor(context, wpk, begin, end, &weekdates, isRun);

        // lets extract the best performance of the week first.
        // only care about performances between 3-20 minutes.
        Performance bestperformance(end,0,0,0);
        for (int t=240; t<week.length() && t<3600; t++) {

            double p = double(week[t]);
            if (week[t]<=0) continue;

            double pix = powerIndex(p, t, isRun);
            if (pix > bestperformance.powerIndex) {
                bestperformance.duration = t;
                bestperformance.power = p;
                bestperformance.powerIndex = pix;
                bestperformance.when = weekdates[t];
                bestperformance.run = isRun;

                // for filter, saves having to convert as we go
                bestperformance.x = bestperformance.when.toJulianDay();
            }
        }
        if (bestperformance.duration > 0) perfs << bestperformance;

        bests.addBests(week);
        bestsWPK.addBests(wpk);

        // we now have the data
        foreach(PDModel *model, models) {

            PDEstimate add;

            // set the data
            model->setData(bests.aggregate());
            model->saveParameters(add.parameters); // save the computed parms

            add.run = isRun;
            add.wpk = false;
            add.from = begin;
            add.to = end;
            add.model = model->code();
            add.WPrime = model->hasWPrime() ? model->WPrime() : 0;
            add.CP = model->hasCP() ? model->CP() : 0;
            add.PMax = model->hasPMax() ? model->PMax() : 0;
            add.FTP = model->hasFTP() ? model->FTP() : 0;

            if (add.CP && add.WPrime) add.EI = add.WPrime / add.CP ;

            // so long as the important model derived values are sensible ...
            if (add.WPrime > 1000 && add.CP > 100) {
                printd("Estimates for %s - %s\n", add.from.toString().toStdString().c_str(), add.to.toString().toStdString().c_str());
                est << add;
            }

            //qDebug()<<add.to<<add.from<<model->code()<< "W'="<< model->WPrime() <<"CP="<< model->CP() <<"pMax="<<model->PMax();

            // set the wpk data
            model->setData(bestsWPK.aggregate());
            model->saveParameters(add.parameters); // save the computed parms

            add.wpk = true;
            add.from = begin;
            add.to = end;
            add.model = model->code();
            add.WPrime = model->hasWPrime() ? model->WPrime() : 0;
            add.CP = model->hasCP() ? model->CP() : 0;
            add.PMax = model->hasPMax() ? model->PMax() : 0;
            add.FTP = model->hasFTP() ? model->FTP() : 0;
            if (add.CP && add.WPrime) add.EI = add.WPrime / add.CP ;

            // so long as the model derived values are sensible ...
            if ((!model->hasWPrime() || add.WPrime > 10.0f) &&
                (!model->hasCP() || add.CP > 1.0f) &&
                (!model->hasPMax() || add.PMax > 1.0f) &&
                (!model->hasFTP() || add.FTP > 1.0f)) {
                printd("WPK Estimates for %s - %s\n", add.from.toString().toStdString().c_str(), add.to.toString().toStdString().c_str());
                est << add;
            }

            //qDebug()<<add.from<<model->code()<< "KG W'="<< model->WPrime() <<"CP="<< model->CP() <<"pMax="<<model->PMax();
        }

        // go forward a week
        date = date.addDays(7);
    }

    // add a dummy entry if we have no estimates to stop constantly trying to refresh
    if (est.count() == 0)  est << PDEstimate();

    // handle auto cp
    updateCPRangeSettings();

    // filter performances
    perfs = filter(perfs);

    // now update them
    lock.lock();
    if (i == 0) {
        estimates = est;
        performances = perfs;
    } else {
        estimates.append(est);
        performances.append(perfs);
    }
    lock.unlock();

    // debug dump peak performances
    foreach(Performance p, performances) {
        printd("%s %f Peak: %f for %f secs on %s\n", p.run ? "Run" : "Bike", p.powerIndex, p.power, p.duration, p.when.toString().toStdString().c_str());
    }
    printd("%s Estimates end.\n", isRun ? "Run" : "Bike");
  }
}

<<<<<<< HEAD
void
Estimator::updateCPRangeSettings()
{
    // if auto cp is set, check if we need to update the CP range settings
    QVariant autoCPSetting = appsettings->cvalue(context->athlete->cyclist, GC_AUTO_CP, false);
    if (!autoCPSetting.toBool()) {
        return;
    }

    // get last cycling zone range
    Zones *zones = context->athlete->zones_[0];
    int zoneRangeCount = zones->getRangeSize();
    ZoneRange lastZoneRange = zoneRangeCount > 0
            ? zones->getZoneRange(zoneRangeCount - 1)
            : ZoneRange(QDate(1900, 1, 1), QDate(9999, 12, 31));

    // if last entry is a future entry, don't go any further
    if (lastZoneRange.begin > QDate::currentDate()) {
        return;
    }

    // get last non-wpk estimate of current model
    QVariant curModelSetting = appsettings->cvalue(context->athlete->cyclist, GC_CURRENT_MODEL,
                                                   ExtendedModel::descriptor.code);
    QString curModelCode = curModelSetting.toString();

    PDEstimate lastEst;
    bool lastEstFound = false;
    QList<PDEstimate> estimates = context->athlete->getPDEstimates();
    for (int i = estimates.count() - 1; i >= 0; i--) {
        PDEstimate est = estimates.at(i);
        if (!est.wpk && est.model == curModelCode) {
            lastEstFound = true;
            lastEst = estimates.at(i);
            break;
        }
    }

    // only if we have found an estimate
    if (!lastEstFound) {
        return;
    }

    // get estimate date and correct any future date
    QDate dateFrom = lastEst.to;
    if (dateFrom > QDate::currentDate()) {
        dateFrom = QDate::currentDate();
    }

    // if CP setting is newer than last estimate, don't go any further or
    // if the date is the same, only continue, if the setting is not a manual entry
    if (lastZoneRange.begin > dateFrom ||
        (lastZoneRange.begin == dateFrom && lastZoneRange.isManualEntry())) {
        return;
    }

    // compare zone range and estimate
    ZoneRangeEstimateComparisonResult compResult = compareZoneRangeToEstimate(lastZoneRange, lastEst);
    if (!compResult.isDifferent()) {
        return;
    }

    // if the dates are the same, replace, otherwise add a new entry
    QString origin = ZoneRange::ToZoneRangeOrigin(curModelCode, dateFrom);
    if (lastZoneRange.begin == dateFrom && zoneRangeCount > 0) {
        ZoneRange newZoneRange = lastZoneRange;
        newZoneRange.cp = qRound(lastEst.CP);
        newZoneRange.ftp = qRound(lastEst.FTP);
        newZoneRange.wprime = qRound(lastEst.WPrime);
        newZoneRange.pmax = qRound(lastEst.PMax);
        newZoneRange.origin = origin;
        zones->setZoneRange(zoneRangeCount - 1, newZoneRange);
    } else {
        zones->addZoneRange(dateFrom, qRound(lastEst.CP), qRound(lastEst.FTP),
                            qRound(lastEst.WPrime), qRound(lastEst.PMax), origin);
    }

    // write the settings to file
    zones->write(context->athlete->home->config());
}

ZoneRangeEstimateComparisonResult
Estimator::compareZoneRangeToEstimate(ZoneRange range, PDEstimate est)
{
    PDModelRegistry &modelReg = PDModelRegistry::instance();
    const PDModelDescriptor *model = modelReg.getDescriptorByCode(est.model);

    ZoneRangeEstimateComparisonResult result;
    result.isCpDifferent = model->hasCP && range.cp != qRound(est.CP);
    result.isFtpDifferent = model->hasFTP && range.ftp != qRound(est.FTP);
    result.isWPrimeDifferent = model->hasWPrime && range.wprime != qRound(est.WPrime);
    result.isPMaxDifferent = model->hasPMax && range.pmax != qRound(est.PMax);
    return result;
}

Performance Estimator::getPerformanceForDate(QDate date)
=======
Performance Estimator::getPerformanceForDate(QDate date, bool wantrun)
>>>>>>> 9a0f2910
{
    // serial search is ok as low numberish - always takes first as should be no dupes
    foreach(Performance p, performances) {
        if (p.when == date && p.run == wantrun) return p;
    }
    return Performance(QDate(),0,0,0);
}

//
// Filter will mark performances as submaximal but does not remove them
//

// fast mechanism for vector without needing to calculate angles
// basic idea stolen from the graham's scan algorithm (it may also predate that)
// see: https://en.wikipedia.org/wiki/Graham_scan
// 0 means colinear (straight), +ve means left turn -ve means right turn
static double crossProduct(const Performance &origin, const Performance &A, const Performance &B)
{
    return (A.x - origin.x) * (B.powerIndex - origin.powerIndex) - (A.powerIndex - origin.powerIndex) * (B.x - origin.x);
}

//
// Adapted convex hull, but only upper hull using monotone search
// search ahead is limited too, so we do keep intermediate points in the hull
//
QList<Performance>
Estimator::filter(QList<Performance> perfs)
{
    QList<Performance> returning;

    if (perfs.length() < 3) return perfs;

    int index = 2;
    Performance origin = perfs[0];
    Performance last = perfs[1];
    returning << origin;
    returning << last;

    while (index< perfs.length()) {

        // you get the first 2 regardless, we could tidy up later (todo)
        if (index < 2) returning << perfs[index];
        else {
            // is the next point a left or right turn?
            double cross = crossProduct(origin, last, perfs[index]);

            // is it higher? no brainer
            if (perfs[index].powerIndex > perfs[index-1].powerIndex) {  // collinear or better
                returning << perfs[index];
                origin=last;
                last=perfs[index];
            } else {

                // worse, so lets look at the next 4 points and
                // pick whichever is best
                double max=cross;
                int chosen=0;
                for (int k=1; k<8 && index+k < perfs.length(); k++) {
                    cross = crossProduct(origin, last, perfs[index+k]);
                    // 2% or higher -or- heading in right direction
                    if (cross >= 0) {
                        chosen=k;    // use this one and stop looking
                        break;
                    } else if (cross > max) {
                        max = cross;
                        chosen=k;
                    }
                }

                // skip forward to chosen marking submax
                for(int j=0; j<chosen && (index+j) < perfs.length(); j++) {
                    perfs[index+j].submaximal = true;
                    returning << perfs[index+j];
                }

                // choose this one
                //origin = last; stick to last one that was higher
                last = perfs[index+chosen];
                returning << last;
                index += chosen;
            }
        }
        // onto "next"
        index++;
     }

    return returning;
}<|MERGE_RESOLUTION|>--- conflicted
+++ resolved
@@ -369,7 +369,6 @@
   }
 }
 
-<<<<<<< HEAD
 void
 Estimator::updateCPRangeSettings()
 {
@@ -465,10 +464,7 @@
     return result;
 }
 
-Performance Estimator::getPerformanceForDate(QDate date)
-=======
 Performance Estimator::getPerformanceForDate(QDate date, bool wantrun)
->>>>>>> 9a0f2910
 {
     // serial search is ok as low numberish - always takes first as should be no dupes
     foreach(Performance p, performances) {

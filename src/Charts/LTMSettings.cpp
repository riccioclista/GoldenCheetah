/*
 * Copyright (c) 2010 Mark Liversedge (liversedge@gmail.com)
 *
 * This program is free software; you can redistribute it and/or modify it
 * under the terms of the GNU General Public License as published by the Free
 * Software Foundation; either version 2 of the License, or (at your option)
 * any later version.
 *
 * This program is distributed in the hope that it will be useful, but WITHOUT
 * ANY WARRANTY; without even the implied warranty of MERCHANTABILITY or
 * FITNESS FOR A PARTICULAR PURPOSE.  See the GNU General Public License for
 * more details.
 *
 * You should have received a copy of the GNU General Public License along
 * with this program; if not, write to the Free Software Foundation, Inc., 51
 * Franklin Street, Fifth Floor, Boston, MA  02110-1301  USA
 */

#include "LTMSettings.h"
#include "MainWindow.h"
#include "LTMTool.h"
#include "Context.h"
#include "LTMChartParser.h"
#include "Utils.h"

#include <QtGui>
#include <qwt_plot.h>
#include <qwt_symbol.h>
#include <qwt_plot_curve.h>


/*----------------------------------------------------------------------
 * EDIT CHART DIALOG
 *--------------------------------------------------------------------*/
EditChartDialog::EditChartDialog(Context *context, LTMSettings *settings, QList<LTMSettings>presets) :
    QDialog(context->mainWindow, Qt::Dialog), context(context), settings(settings), presets(presets)
{
    setWindowTitle(tr("Enter Chart Name"));

    QVBoxLayout *mainLayout = new QVBoxLayout(this);

    // Metric Name
    mainLayout->addSpacing(5);

    chartName = new QLineEdit;
    mainLayout->addWidget(chartName);
    mainLayout->addStretch();

    // Buttons
    QHBoxLayout *buttonLayout = new QHBoxLayout;
    buttonLayout->addStretch();
    okButton = new QPushButton(tr("&OK"), this);
    cancelButton = new QPushButton(tr("&Cancel"), this);
    buttonLayout->addWidget(cancelButton);
    buttonLayout->addWidget(okButton);
    mainLayout->addLayout(buttonLayout);

    // make it wide enough
    setMinimumWidth(250);

    // connect up slots
    connect(okButton, SIGNAL(clicked()), this, SLOT(okClicked()));
    connect(cancelButton, SIGNAL(clicked()), this, SLOT(cancelClicked()));
}

void
EditChartDialog::okClicked()
{
    // mustn't be blank
    if (chartName->text() == "") {
        QMessageBox::warning( 0, tr("Entry Error"), tr("Name is blank"));
        return;
    }

    // does it already exist?
    foreach (LTMSettings chart, presets) {
        if (chart.name == chartName->text()) {
            QMessageBox::warning( 0, tr("Entry Error"), tr("Chart already exists"));
            return;
        }
    }

    settings->name = chartName->text();
    accept();
}
void
EditChartDialog::cancelClicked()
{
    reject();
}

/*----------------------------------------------------------------------
 * Write to charts.xml
 *--------------------------------------------------------------------*/
void
LTMSettings::writeChartXML(QDir home, QList<LTMSettings> charts)
{
    LTMChartParser::serialize(QString(home.canonicalPath() + "/charts.xml"), charts);
}


/*----------------------------------------------------------------------
 * Read charts.xml
 *--------------------------------------------------------------------*/

void
LTMSettings::readChartXML(QDir home, bool useMetricUnits, QList<LTMSettings> &charts)
{
    QFileInfo chartFile(home.canonicalPath() + "/charts.xml");
    QFile chartsFile;
    bool builtIn;

    // if it doesn't exist use our built-in default version
    if (chartFile.exists()) {
        chartsFile.setFileName(chartFile.filePath());
        builtIn = false;
    }
    else {
        chartsFile.setFileName(":/xml/charts.xml");
        builtIn = true;
    }

    QXmlInputSource source( &chartsFile );
    QXmlSimpleReader xmlReader;
    LTMChartParser handler;
    xmlReader.setContentHandler(&handler);
    xmlReader.setErrorHandler(&handler);
    xmlReader.parse( source );
    charts = handler.getSettings();

    // translate only once and only if the built-in version is imported
    if (builtIn) {

        // now run over all charts to replace name and unit
        for (int i=0; i<charts.count(); i++) {
            charts[i].translateMetrics(useMetricUnits);
        }
    }
}

void
LTMSettings::translateMetrics(bool useMetricUnits)
{
    const RideMetricFactory &factory = RideMetricFactory::instance();
    // run over all chart metrics and replace name and unit
    for (int j=0; j<metrics.count(); j++){
        // get access to the metric using the .symbol() as key,
        // since only CHART.XML and home-layout.xml are mapped
        const RideMetric *m = factory.rideMetric(metrics[j].symbol);
        if (m) {
            // set name, units only if there was a description before
            QString name(Utils::unprotect(m->name()));
            // uname is replaced only if it matches english name
            if (metrics[j].uname == m->internalName())
                metrics[j].uname = name;
            metrics[j].name = name;
            // uunits is replaced only if it matches unit,
            // ir units are not saved it don't translate uunits
            if (metrics[j].uunits == metrics[j].units)
                metrics[j].uunits = m->units(useMetricUnits);
            metrics[j].units = m->units(useMetricUnits);
        }
    }
}

/*----------------------------------------------------------------------
 * Marshall/Unmarshall to DataStream to store as a QVariant
 *----------------------------------------------------------------------*/
QDataStream &operator<<(QDataStream &out, const LTMSettings &settings)
{
    // 4.6 - 4.9 all the same
    out.setVersion(QDataStream::Qt_4_6);

    // all the basic fields first
    out<<settings.name;
    out<<settings.title;
    out<<settings.start;
    out<<settings.end;
    out<<settings.groupBy;
    out<<settings.shadeZones;
    out<<settings.legend;
    out<<settings.field1;
    out<<settings.field2;
    out<<int(-1);
    out<<int(LTM_VERSION_NUMBER); // defined in LTMSettings.h
    out<<settings.metrics.count();
    foreach(MetricDetail metric, settings.metrics) {
        bool discard = false;
        out<<metric.type;
        out<<metric.stack;
        out<<metric.symbol;
        out<<metric.name;
        out<<metric.uname;
        out<<metric.uunits;
        out<<metric.smooth;
        out<<discard; // was metric.trend but that was deprecated
        out<<metric.topN;
        out<<metric.topOut;
        out<<metric.baseline;
        out<<metric.showOnPlot;
        out<<metric.filter;
        out<<metric.from;
        out<<metric.to;
        out<<static_cast<int>(metric.curveStyle-1); // curveStyle change between qwt 5 and 6
        out<<static_cast<int>(metric.symbolStyle);
        out<<metric.penColor;
        out<<metric.penAlpha;
        out<<metric.penWidth;
        out<<metric.penStyle;
        out<<metric.brushColor;
        out<<metric.brushAlpha;
        out<<metric.fillCurve;
        out<<metric.duration;
        out<<metric.duration_units;
        out<<metric.bestSymbol;
        out<<static_cast<int>(metric.series);
        out<<metric.trendtype;
        out<<metric.labels;
        out<<metric.lowestN;
        out<<metric.model;
        out<<metric.estimate;
        out<<metric.estimateDuration;
        out<<metric.estimateDuration_units;
        out<<metric.wpk;
        out<<metric.run;
        out<<metric.stressType;
        out<<metric.units;
        out<<metric.formula;
        out<<static_cast<int>(metric.formulaType);
        out<<metric.datafilter;
        out<<metric.measureGroup;
        out<<metric.measureField;
        out<<metric.ignoreZeros;
        out<<metric.tests;
        out<<metric.perfs;
        out<<metric.submax;
        out<<metric.perfSymbol;
    }
    out<<settings.showData;
    out<<settings.stack;
    out<<settings.stackWidth;
    return out;
}

QDataStream &operator>>(QDataStream &in, LTMSettings &settings)
{
    // 4.6 - 4.9 all the same
    in.setVersion(QDataStream::Qt_4_6);

    RideMetricFactory &factory = RideMetricFactory::instance();
    int counter=0;
    int version=0;

    // all the basic fields first
    in>>settings.name;
    in>>settings.title;
    in>>settings.start;
    in>>settings.end;
    in>>settings.groupBy;
    in>>settings.shadeZones;
    in>>settings.legend;
    in>>settings.field1;
    in>>settings.field2;
    in>>counter;

    // we now add version number before the counter
    // if counter is -1 -- to make settings extensible
    if (counter == -1) {
        in>>version;
        in>>counter;
    }

if (version <= LTM_VERSION_NUMBER) { // only if we know how to read !
while(counter-- && !in.atEnd()) {
        bool discard;
        MetricDetail m;
        in>>m.type;
        in>>m.stack;
        in>>m.symbol;
        in>>m.name;
        in>>m.uname;
        in>>m.uunits;
        in>>m.smooth;
        in>>discard; // was m.trend but that was deprecated
        if (discard) m.trendtype = 1; // will be overwritten below if not old settings
        in>>m.topN;
        in>>m.topOut;
        in>>m.baseline;
        in>>m.showOnPlot;
        in>>m.filter;
        in>>m.from;
        in>>m.to;
        int x;
        in>> x; m.curveStyle = static_cast<QwtPlotCurve::CurveStyle>(x+1);  // curveStyle change between qwt 5 and 6
        in>> x; m.symbolStyle = static_cast<QwtSymbol::Style>(x);
        in>>m.penColor;
        in>>m.penAlpha;
        in>>m.penWidth;
        in>>m.penStyle;
        in>>m.brushColor;
        in>>m.brushAlpha;

        // added curve filling in v1.0
        if (version >=1) {
            in>>m.fillCurve;
        } else {
            m.fillCurve = false;
        }

        if (version >= 2) { // get bests info
            in>>m.duration;
            in>>m.duration_units;
            in>>m.bestSymbol;
            in>>x;
            m.series = static_cast<RideFile::SeriesType>(x);
        }

        if (version >= 3) { // trendtype added
            in>>m.trendtype;
        } else {
            m.trendtype = 0; // default!
        }

        
        if (version >= 5) {
            in >>m.labels;
        }

        if (version >= 8) {
            in >>m.lowestN;
        }

        if (version >= 9) {
            in >> m.model;
            in >> m.estimate;
        } else {
            m.model = "";
            m.estimate = 0;
        }
        if (version >= 10) {
            in >> m.estimateDuration;
            in >> m.estimateDuration_units;
        }
        if (version >= 11) {
            in >> m.wpk;
        }
        if (version >= 21) {
            in >> m.run;
        }
        if (version >= 12) {
            in >> m.stressType;
        }
        if (version >= 13) {
            in >> m.units;
        }
        if (version >= 14) {
            in >> m.formula;
        }
        if (version >= 15) {
            int x;
            in>> x; m.formulaType = static_cast<RideMetric::MetricType>(x);  // curveStyle change between qwt 5 and 6
        }
        if (version >= 16) {
            in >> m.datafilter;
        }
        if (version >= 17) {
            in >> m.measureGroup;
            in >> m.measureField;
        }
        if (version >= 18) {
            in >> m.ignoreZeros;
        }
        if (version >= 19) {
            in >> m.tests;
            in >> m.perfs;
        }
<<<<<<< HEAD
        if (version >= 20) in >> m.submax;
=======
        if (version >= 19) in >> m.submax;
        if (version >= 21) in >> m.perfSymbol;
>>>>>>> 6210d0a2

        bool keep=true;
        // check for deprecated things and set keep=false if
        // we don't support this any more !
        if (m.type == METRIC_MEASURE) keep = false;

        // some sanity checking after strange corruption in 3.2
        if (m.type < 0) keep = false;
        if (m.type == METRIC_DB && m.symbol == "") keep = false;
        if (m.type == METRIC_DB && factory.rideMetric(m.symbol)==NULL) keep = false;
        if (m.topN > 100) m.topN = 0;
        if (m.lowestN > 100) m.lowestN = 0;

        if (keep) {
            // get a metric pointer (if it exists)
            m.metric = factory.rideMetric(m.symbol);
            settings.metrics.append(m);
        }
    }
    if (version >= 4) in >> settings.showData;
    if (version >= 6) {
        in >>settings.stack;
    }
    if (version >= 7) {
        in >>settings.stackWidth;
    }
    }

    return in;
}<|MERGE_RESOLUTION|>--- conflicted
+++ resolved
@@ -374,12 +374,8 @@
             in >> m.tests;
             in >> m.perfs;
         }
-<<<<<<< HEAD
         if (version >= 20) in >> m.submax;
-=======
-        if (version >= 19) in >> m.submax;
         if (version >= 21) in >> m.perfSymbol;
->>>>>>> 6210d0a2
 
         bool keep=true;
         // check for deprecated things and set keep=false if

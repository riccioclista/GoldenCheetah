--- conflicted
+++ resolved
@@ -202,11 +202,7 @@
                 bool readOnly = pythonHost->readOnly();
                 QList<RideFile *> editedRideFiles;
                 python->cancelled = false;
-<<<<<<< HEAD
-                python->runline(ScriptContext(context, nullptr, nullptr, nullptr, Specification(), readOnly, &editedRideFiles, true), line);
-=======
                 python->runline(ScriptContext(context, nullptr, true, readOnly, &editedRideFiles), line);
->>>>>>> d5dd396a
 
                 // finish up commands on edited rides
                 foreach (RideFile *f, editedRideFiles) {

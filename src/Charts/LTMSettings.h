--- conflicted
+++ resolved
@@ -51,19 +51,13 @@
 // 15        13 Aug 2015 Mark Liversedge  Added formula aggregation type Avg, Total, Low etc
 // 16        14 Aug 2015 Mark Liversedge  Added curve specific filter
 // 17        01 Nov 2017 Ale Martinez     Added Daily Measure type (Body/Hrv)
-<<<<<<< HEAD
 // 18        14 Sep 2018 Riccio Clista    Added IgnoreZeros
 // 19        05 Jan 2018 Mark Liversedge  Performance tests and weekly performances
 // 20        07 Jan 2018 Mark Liversedge  Flagged as possibly submaximal weekly best
 // 21        15 Apr 2019 Ale Martinez     Added run flag to Estimate
-=======
-// 18        05 Jan 2018 Mark Liversedge  Performance tests and weekly performances
-// 19        07 Jan 2018 Mark Liversedge  Flagged as possibly submaximal weekly best
-// 20        15 Apr 2019 Ale Martinez     Added run flag to Estimate
-// 21        31 Jul 2019 Ale Martinez     Added perfSymbol for Banister
->>>>>>> 6210d0a2
-
-#define LTM_VERSION_NUMBER 21
+// 22        31 Jul 2019 Ale Martinez     Added perfSymbol for Banister
+
+#define LTM_VERSION_NUMBER 22
 
 // group by settings
 #define LTM_DAY     1

#ifndef _Bindings_h
#define _Bindings_h

#include <QString>
#include "RideFile.h"
#include "RideFileCache.h"
#include "RideFileCommand.h"

#undef slots
#include <Python.h>


class PythonDataSeries {

    public:
        PythonDataSeries(QString name, Py_ssize_t count, bool readOnly, RideFile::SeriesType seriesType, RideFile *rideFile);
        PythonDataSeries(QString name, Py_ssize_t count);
        PythonDataSeries(PythonDataSeries*);
        PythonDataSeries();
        ~PythonDataSeries();

        QString name;
        Py_ssize_t count;
        double *data;

        bool readOnly;
        int seriesType;
        RideFile *rideFile;
<<<<<<< HEAD
=======
};

class PythonXDataSeries {
    public:
        PythonXDataSeries(QString xdata, QString series, QString unit, int count, bool readOnly, RideFile *rideFile);
        PythonXDataSeries(PythonXDataSeries*);
        PythonXDataSeries();

        QString name() const { return QString("%1_%2").arg(xdata).arg(series); }

        double get(int i) const { return data[i]; }
        bool set(int i, double value);

        void *rawDataPtr() { return (void*) data.data(); }
        int count() const { return data.count(); }

        QString xdata;
        QString series;
        int colIdx;
        QString unit;

        bool readOnly;
        RideFile *rideFile;

        QVector<Py_ssize_t> shape;

    private:
        QVector<double> data;
>>>>>>> d5dd396a
};

class Bindings {

    public:
        long threadid() const;
        long build() const;
        QString version() const;
        void result(double);

        // working with the web view
        int webpage(QString url) const;

        // working with athlete data
        PyObject* athlete() const;
        PyObject* athleteZones(PyObject* date=NULL, QString sport="") const;

        // working with activities
        PyObject* activities(QString filter=QString()) const;

        // working with seasons
        PyObject* season(bool all=false, bool compare=false) const;

        // working with data series
        bool seriesPresent(int type, PyObject* activity=NULL) const;
        int seriesLast() const;
        QString seriesName(int type) const;
        PythonDataSeries *series(int type, PyObject* activity=NULL) const;
        PythonDataSeries *activityWbal(PyObject* activity=NULL) const;
        PythonDataSeries *xdata(QString name, QString series, QString join="repeat", PyObject* activity=NULL) const;
        PythonXDataSeries *xdataSeries(QString name, QString series, PyObject* activity=NULL) const;
        PyObject* xdataNames(QString name=QString(), PyObject* activity=NULL) const;

        // working with metrics
        PyObject* activityMetrics(bool compare=false) const;
        PyObject* seasonMetrics(bool all=false, QString filter=QString(), bool compare=false) const;
        PythonDataSeries *metrics(QString metric, bool all=false, QString filter=QString()) const;
        PyObject* seasonPmc(bool all=false, QString metric=QString("BikeStress")) const;
        PyObject* seasonMeasures(bool all=false, QString group=QString("Body")) const;

        // working with meanmax data
        PyObject* activityMeanmax(bool compare=false) const;
        PyObject* seasonMeanmax(bool all=false, QString filter=QString(), bool compare=false) const;
        PyObject* seasonPeaks(QString series, int duration, bool all=false, QString filter=QString(), bool compare=false) const;

        // working with intervals
        PyObject* seasonIntervals(QString type=QString(), bool compare=false) const;
        PyObject* activityIntervals(QString type=QString(), PyObject* activity=NULL) const;

        // editing data
<<<<<<< HEAD
=======
        bool createXDataSeries(QString name, QString series, QString seriesUnit, PyObject *activity=NULL) const;
>>>>>>> d5dd396a
        bool deleteActivitySample(int index = -1, PyObject *activity = NULL) const;
        bool deleteSeries(int type, PyObject *activity = NULL) const;
        bool postProcess(QString processor, PyObject *activity = NULL) const;
    private:
        // find a RideItem by DateTime
        RideItem* fromDateTime(PyObject* activity=NULL) const;
        RideFile *selectRideFile(PyObject *activity = nullptr) const;

        // get a dict populated with metrics and metadata
        PyObject* activityMetrics(RideItem* item) const;
        PyObject* seasonMetrics(bool all, DateRange range, QString filter) const;
        PyObject* seasonIntervals(DateRange range, QString type) const;

        // get a dict populated with meanmax data
        PyObject* activityMeanmax(const RideItem* item) const;
        PyObject* seasonMeanmax(bool all, DateRange range, QString filter) const;
        PyObject* rideFileCacheMeanmax(RideFileCache* cache) const;
        PyObject* seasonPeaks(bool all, DateRange range, QString filter, QList<RideFile::SeriesType> series, QList<int> durations) const;

};

#endif // _Bindings_h<|MERGE_RESOLUTION|>--- conflicted
+++ resolved
@@ -26,8 +26,6 @@
         bool readOnly;
         int seriesType;
         RideFile *rideFile;
-<<<<<<< HEAD
-=======
 };
 
 class PythonXDataSeries {
@@ -56,7 +54,6 @@
 
     private:
         QVector<double> data;
->>>>>>> d5dd396a
 };
 
 class Bindings {
@@ -107,10 +104,7 @@
         PyObject* activityIntervals(QString type=QString(), PyObject* activity=NULL) const;
 
         // editing data
-<<<<<<< HEAD
-=======
         bool createXDataSeries(QString name, QString series, QString seriesUnit, PyObject *activity=NULL) const;
->>>>>>> d5dd396a
         bool deleteActivitySample(int index = -1, PyObject *activity = NULL) const;
         bool deleteSeries(int type, PyObject *activity = NULL) const;
         bool postProcess(QString processor, PyObject *activity = NULL) const;

--- conflicted
+++ resolved
@@ -35,14 +35,6 @@
 // Context for Python Scripts
 class ScriptContext {
     public:
-<<<<<<< HEAD
-
-        ScriptContext(Context *context=NULL, RideItem *item=NULL, RideFile *rideFile = NULL,
-                      const QHash<QString,RideMetric*> *metrics=NULL, Specification spec=Specification(),
-                      bool readOnly = true, QList<RideFile *> *editedRideFiles = NULL, bool interactiveShell=false)
-            : context(context), item(item), rideFile(rideFile), metrics(metrics), spec(spec),
-              readOnly(readOnly), editedRideFiles(editedRideFiles), interactiveShell(interactiveShell) {}
-=======
         // read-only ctor
         ScriptContext(Context *context, RideItem *item=NULL, const QHash<QString,RideMetric*> *metrics=NULL,
                       Specification spec=Specification(), bool interactiveShell=false)
@@ -58,7 +50,6 @@
         // default ctor
         ScriptContext() : context(NULL), item(NULL), rideFile(NULL), metrics(NULL), spec(),
             interactiveShell(false), readOnly(true), editedRideFiles(NULL) {}
->>>>>>> d5dd396a
 
         Context *context;
         RideItem *item;
@@ -66,10 +57,7 @@
         const QHash<QString,RideMetric*> *metrics;
         Specification spec;
 
-        bool readOnly;
-        QList<RideFile *> *editedRideFiles;
         bool interactiveShell;
-
         bool readOnly;
         QList<RideFile *> *editedRideFiles;
 };

/*
 * Copyright (c) 2017 Mark Liversedge (liversedge@gmail.com)
 *
 * This program is free software; you can redistribute it and/or modify it
 * under the terms of the GNU General Public License as published by the Free
 * Software Foundation; either version 2 of the License, or (at your option)
 * any later version.
 *
 * This program is distributed in the hope that it will be useful, but WITHOUT
 * ANY WARRANTY; without even the implied warranty of MERCHANTABILITY or
 * FITNESS FOR A PARTICULAR PURPOSE.  See the GNU General Public License for
 * more details.
 *
 * You should have received a copy of the GNU General Public License along
 * with this program; if not, write to the Free Software Foundation, Inc., 51
 * Franklin Street, Fifth Floor, Boston, MA  02110-1301  USA
 */

#ifndef GC_PYTHONEMBED_H
#define GC_PYTHONEMBED_H

#include <QWidget>
#include <QString>
#include <QMap>
#include <QStringList>

#include "RideItem.h"

class Context;
class PythonChart;

class PythonEmbed;
extern PythonEmbed *python;

// Context for Python Scripts
class ScriptContext {
    public:

<<<<<<< HEAD
        ScriptContext(Context *context=NULL, RideItem *item=NULL, RideFile *rideFile = NULL,
                      const QHash<QString,RideMetric*> *metrics=NULL, Specification spec=Specification(),
                      bool readOnly = true, QList<RideFile *> *editedRideFiles = NULL)
            : context(context), item(item), rideFile(rideFile), metrics(metrics), spec(spec),
              readOnly(readOnly), editedRideFiles(editedRideFiles) {}
=======
        ScriptContext(Context *context=NULL, RideItem *item=NULL, const QHash<QString,RideMetric*> *metrics=NULL, Specification spec=Specification(), bool interactiveShell=false)
            : context(context), item(item), metrics(metrics), spec(spec), interactiveShell(interactiveShell) {}
>>>>>>> d8175417

        Context *context;
        RideItem *item;
        RideFile *rideFile;
        const QHash<QString,RideMetric*> *metrics;
        Specification spec;
<<<<<<< HEAD

        bool readOnly;
        QList<RideFile *> *editedRideFiles;
=======
        bool interactiveShell;
>>>>>>> d8175417
};

// a plain C++ class, no QObject stuff
class PythonEmbed {

    public:
    
    PythonEmbed(const bool verbose=false, const bool interactive=false);
    ~PythonEmbed();

    // find installed binary and check version and module path
    static bool pythonInstalled(QString &pybin, QString &pypath, QString PYTHONHOME=QString(""));
    QString pybin, pypath;

    // scripts can set a result value
    double result;

    // catch and clear output - we use void* because we cannot
    // include the python headers here as they redefine the slots
    // mechanism that QT needs in header files. As a result they
    // are cast to PyObject* the CPP source code (which are in turn
    // typedefs so we can't even declare the class type here).
    void *catcher;
    void *clear;

    // run a single line from console
    void runline(ScriptContext, QString);

    // stop current execution
    void cancel();

    // context for caller - can be called in a thread
    QMap<long, ScriptContext> contexts;
    PythonChart *chart;
    QWidget *canvas;

    // the program being constructed/parsed
    QStringList program;
    QStringList messages;

    QString name;
    QString version;

    bool verbose;
    bool interactive;
    bool cancelled;

    bool loaded;
    long threadid;
};

// embed debugging via 'printd' and enable via PYTHON_DEBUG
#ifndef PYTHON_DEBUG
#define PYTHON_DEBUG false
#endif
#ifdef Q_CC_MSVC
#define printd(fmt, ...) do {                                                \
    if (PYTHON_DEBUG) {                                 \
        printf("[%s:%d %s] " fmt , __FILE__, __LINE__,        \
               __FUNCTION__, __VA_ARGS__);                    \
        fflush(stdout);                                       \
    }                                                         \
} while(0)
#else
#define printd(fmt, args...)                                            \
    do {                                                                \
        if (PYTHON_DEBUG) {                                       \
            printf("[%s:%d %s] " fmt , __FILE__, __LINE__,              \
                   __FUNCTION__, ##args);                               \
            fflush(stdout);                                             \
        }                                                               \
    } while(0)
#endif
#endif<|MERGE_RESOLUTION|>--- conflicted
+++ resolved
@@ -36,29 +36,21 @@
 class ScriptContext {
     public:
 
-<<<<<<< HEAD
         ScriptContext(Context *context=NULL, RideItem *item=NULL, RideFile *rideFile = NULL,
                       const QHash<QString,RideMetric*> *metrics=NULL, Specification spec=Specification(),
-                      bool readOnly = true, QList<RideFile *> *editedRideFiles = NULL)
+                      bool readOnly = true, QList<RideFile *> *editedRideFiles = NULL, bool interactiveShell=false)
             : context(context), item(item), rideFile(rideFile), metrics(metrics), spec(spec),
-              readOnly(readOnly), editedRideFiles(editedRideFiles) {}
-=======
-        ScriptContext(Context *context=NULL, RideItem *item=NULL, const QHash<QString,RideMetric*> *metrics=NULL, Specification spec=Specification(), bool interactiveShell=false)
-            : context(context), item(item), metrics(metrics), spec(spec), interactiveShell(interactiveShell) {}
->>>>>>> d8175417
+              readOnly(readOnly), editedRideFiles(editedRideFiles), interactiveShell(interactiveShell) {}
 
         Context *context;
         RideItem *item;
         RideFile *rideFile;
         const QHash<QString,RideMetric*> *metrics;
         Specification spec;
-<<<<<<< HEAD
 
         bool readOnly;
         QList<RideFile *> *editedRideFiles;
-=======
         bool interactiveShell;
->>>>>>> d8175417
 };
 
 // a plain C++ class, no QObject stuff

/*
 * Copyright (c) 2012 Mark Liversedge (liversedge@gmail.com)
 *
 * This program is free software; you can redistribute it and/or modify it
 * under the terms of the GNU General Public License as published by the Free
 * Software Foundation; either version 2 of the License, or (at your option)
 * any later version.
 *
 * This program is distributed in the hope that it will be useful, but WITHOUT
 * ANY WARRANTY; without even the implied warranty of MERCHANTABILITY or
 * FITNESS FOR A PARTICULAR PURPOSE.  See the GNU General Public License for
 * more details.
 *
 * You should have received a copy of the GNU General Public License along
 * with this program; if not, write to the Free Software Foundation, Inc., 51
 * Franklin Street, Fifth Floor, Boston, MA  02110-1301  USA
 */

#ifndef CONFIGDIALOG_H
#define CONFIGDIALOG_H
#include "GoldenCheetah.h"

#include <QDialog>
#include <QSettings>
#include <QMainWindow>
#include <QStackedWidget>

#include "Pages.h"
#include "Context.h"


class QListWidget;
class QListWidgetItem;
class QStackedWidget;
class Context;

// GENERAL PAGE
class GeneralConfig : public QWidget
{
    Q_OBJECT

    public:
        GeneralConfig(QDir home, Context *context);

        GeneralPage *generalPage;

    public slots:
        qint32 saveClicked();

    private:
        QDir home;
        Context *context;

};

// ATHLETE PAGE
class AthleteConfig : public QWidget
{
    Q_OBJECT

    public:
        AthleteConfig(QDir home, Context *context);
        AboutRiderPage *athletePage;
        RiderPhysPage *athletePhysPage;

    public slots:
        qint32 saveClicked();
    
    private:
        QDir home;
        Context *context;

        // about me, power ones and hr zones
        ZonePage *zonePage;
        HrZonePage *hrZonePage;
        PaceZonePage *paceZonePage;
        AutoImportPage *autoImportPage;
};

// APPEARANCE PAGE
class AppearanceConfig : public QWidget
{
    Q_OBJECT

    public:
        AppearanceConfig(QDir home, Context *context);

    public slots:
        qint32 saveClicked();
    
    private:
        QDir home;
        Context *context;

        ColorsPage *appearancePage;
};

// PASSWORDS PAGE
class PasswordConfig : public QWidget
{
    Q_OBJECT

    public:
        PasswordConfig(QDir home, Context *context);

    public slots:
        qint32 saveClicked();
    
    private:
        QDir home;
        Context *context;

        CredentialsPage *passwordPage;
};

// METADATA PAGE
class DataConfig : public QWidget
{
    Q_OBJECT

    public:
        DataConfig(QDir home, Context *context);

    public slots:
        qint32 saveClicked();
    
    private:
        QDir home;
        Context *context;

        MetadataPage *dataPage;
};

// METRIC PAGE
class MetricConfig : public QWidget
{
    Q_OBJECT

    public:
        MetricConfig(QDir home, Context *context);

    public slots:
        qint32 saveClicked();
    
    private:
        QDir home;
        Context *context;

        BestsMetricsPage *bestsPage;
        IntervalMetricsPage *intervalsPage;
        SummaryMetricsPage *summaryPage;
        CustomMetricsPage *customPage;
};

// TRAIN PAGE
class TrainConfig : public QWidget
{
    Q_OBJECT

    public:
<<<<<<< HEAD
        TrainConfig(QDir home, Zones *zones, Context *context);
=======
        DeviceConfig(QDir home, Context *context);
>>>>>>> f7c31a78

    public slots:
        qint32 saveClicked();
    
    private:
        QDir home;
        Context *context;

        DevicePage *devicePage;
        RemotePage *remotePage;
};

// INTERVAL PAGE
class IntervalConfig : public QWidget
{
    Q_OBJECT

    public:
        IntervalConfig(QDir home, Context *context);

    public slots:
        qint32 saveClicked();
    
    private:
        QDir home;
        Context *context;

        IntervalsPage *intervalsPage;
};

class ConfigDialog : public QMainWindow
{
    Q_OBJECT
    G_OBJECT

    public:
        ConfigDialog(QDir home, Context *context);

    public slots:
        void changePage(int);
        void saveClicked(); // collects state
        void closeClicked();

    private:
        QSettings *settings;
        QDir home;
        Context *context;

        QStackedWidget *pagesWidget;
        QPushButton *saveButton;
	    QPushButton *closeButton;

        // the config pages
        GeneralConfig *general;
        AthleteConfig *athlete;
        AppearanceConfig *appearance;
        PasswordConfig *password;
        DataConfig *data;
        MetricConfig *metric;
        IntervalConfig *interval;
        TrainConfig *train;
};
#endif<|MERGE_RESOLUTION|>--- conflicted
+++ resolved
@@ -158,11 +158,7 @@
     Q_OBJECT
 
     public:
-<<<<<<< HEAD
-        TrainConfig(QDir home, Zones *zones, Context *context);
-=======
-        DeviceConfig(QDir home, Context *context);
->>>>>>> f7c31a78
+        TrainConfig(QDir home, Context *context);
 
     public slots:
         qint32 saveClicked();

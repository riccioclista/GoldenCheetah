--- conflicted
+++ resolved
@@ -49,11 +49,7 @@
     double getLoad();
 
 private:
-<<<<<<< HEAD
     char name[64];
-    double hr, watts, speed, load;
-=======
->>>>>>> f306c184
     unsigned long time;
     double hr, watts, speed, wheelRpm, load;
     double cadence;      // in rpm

--- conflicted
+++ resolved
@@ -157,17 +157,10 @@
     interval->setWhatsThis(intervalHelp->getWhatsThisText(HelpWhatsThis::Preferences_Intervals));
     pagesWidget->addWidget(interval);
 
-<<<<<<< HEAD
-    train = new TrainConfig(_home, _zones, context);
+    train = new TrainConfig(_home, context);
     HelpWhatsThis *trainHelp = new HelpWhatsThis(train);
     train->setWhatsThis(trainHelp->getWhatsThisText(HelpWhatsThis::Preferences_Training));
     pagesWidget->addWidget(train);
-=======
-    device = new DeviceConfig(_home, context);
-    HelpWhatsThis *deviceHelp = new HelpWhatsThis(device);
-    device->setWhatsThis(deviceHelp->getWhatsThisText(HelpWhatsThis::Preferences_TrainDevices));
-    pagesWidget->addWidget(device);
->>>>>>> f7c31a78
 
     closeButton = new QPushButton(tr("Close"));
     saveButton = new QPushButton(tr("Save"));
@@ -471,13 +464,8 @@
 }
 
 // GENERAL CONFIG
-<<<<<<< HEAD
-TrainConfig::TrainConfig(QDir home, Zones *zones, Context *context) :
-    home(home), zones(zones), context(context)
-=======
-DeviceConfig::DeviceConfig(QDir home, Context *context) :
-    home(home), context(context)
->>>>>>> f7c31a78
+TrainConfig::TrainConfig(QDir home, Context *context) :
+    home(home), context(context)
 {
 
     // the widgets
